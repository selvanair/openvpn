--- conflicted
+++ resolved
@@ -474,11 +474,7 @@
 This option exists in OpenVPN 2.1 or higher.
 .\"*********************************************************
 .TP
-<<<<<<< HEAD
-.B \-\-http-proxy server port [authfile|'auto'] [auth-method]
-=======
-.B --http-proxy server port [authfile|'auto'|'auto-nct'] [auth-method]
->>>>>>> b431b7c3
+.B \-\-http-proxy server port [authfile|'auto'|'auto-nct'] [auth-method]
 Connect to remote host through an HTTP proxy at address
 .B server
 and port
